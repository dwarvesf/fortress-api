--- conflicted
+++ resolved
@@ -148,8 +148,6 @@
                         "name": "Authorization",
                         "in": "header",
                         "required": true
-<<<<<<< HEAD
-=======
                     },
                     {
                         "type": "string",
@@ -164,7 +162,6 @@
                         "name": "startDate",
                         "in": "query",
                         "required": true
->>>>>>> e4abc218
                     }
                 ],
                 "responses": {
@@ -4406,18 +4403,6 @@
         }
     },
     "definitions": {
-        "gorm.DeletedAt": {
-            "type": "object",
-            "properties": {
-                "time": {
-                    "type": "string"
-                },
-                "valid": {
-                    "description": "Valid is true if Time is not NULL",
-                    "type": "boolean"
-                }
-            }
-        },
         "model.AccountingItem": {
             "type": "object",
             "properties": {
@@ -4462,7 +4447,7 @@
                     "type": "string"
                 },
                 "deletedAt": {
-                    "$ref": "#/definitions/gorm.DeletedAt"
+                    "type": "string"
                 },
                 "id": {
                     "type": "string"
@@ -4494,7 +4479,7 @@
                     "type": "string"
                 },
                 "deletedAt": {
-                    "$ref": "#/definitions/gorm.DeletedAt"
+                    "type": "string"
                 },
                 "id": {
                     "type": "string"
@@ -4591,7 +4576,7 @@
                     "type": "string"
                 },
                 "deletedAt": {
-                    "$ref": "#/definitions/gorm.DeletedAt"
+                    "type": "string"
                 },
                 "discordID": {
                     "type": "string"
@@ -4794,7 +4779,7 @@
                     "type": "string"
                 },
                 "deletedAt": {
-                    "$ref": "#/definitions/gorm.DeletedAt"
+                    "type": "string"
                 },
                 "employeeID": {
                     "type": "string"
@@ -4814,7 +4799,7 @@
                     "type": "string"
                 },
                 "deletedAt": {
-                    "$ref": "#/definitions/gorm.DeletedAt"
+                    "type": "string"
                 },
                 "employeeID": {
                     "type": "string"
@@ -4840,7 +4825,7 @@
                     "type": "string"
                 },
                 "deletedAt": {
-                    "$ref": "#/definitions/gorm.DeletedAt"
+                    "type": "string"
                 },
                 "employeeID": {
                     "type": "string"
@@ -4866,7 +4851,7 @@
                     "type": "string"
                 },
                 "deletedAt": {
-                    "$ref": "#/definitions/gorm.DeletedAt"
+                    "type": "string"
                 },
                 "employeeID": {
                     "type": "string"
@@ -4892,7 +4877,7 @@
                     "type": "string"
                 },
                 "deletedAt": {
-                    "$ref": "#/definitions/gorm.DeletedAt"
+                    "type": "string"
                 },
                 "employeeID": {
                     "type": "string"
@@ -4987,7 +4972,7 @@
                     "type": "string"
                 },
                 "deletedAt": {
-                    "$ref": "#/definitions/gorm.DeletedAt"
+                    "type": "string"
                 },
                 "id": {
                     "type": "string"
@@ -5010,7 +4995,7 @@
                     "type": "string"
                 },
                 "deletedAt": {
-                    "$ref": "#/definitions/gorm.DeletedAt"
+                    "type": "string"
                 },
                 "id": {
                     "type": "string"
@@ -5048,7 +5033,7 @@
                     "type": "string"
                 },
                 "deletedAt": {
-                    "$ref": "#/definitions/gorm.DeletedAt"
+                    "type": "string"
                 },
                 "endDate": {
                     "type": "string"
@@ -5116,7 +5101,7 @@
                     "type": "string"
                 },
                 "deletedAt": {
-                    "$ref": "#/definitions/gorm.DeletedAt"
+                    "type": "string"
                 },
                 "employee": {
                     "$ref": "#/definitions/model.Employee"
@@ -5151,7 +5136,7 @@
                     "type": "string"
                 },
                 "deletedAt": {
-                    "$ref": "#/definitions/gorm.DeletedAt"
+                    "type": "string"
                 },
                 "deploymentType": {
                     "type": "string"
@@ -5225,7 +5210,7 @@
                     "type": "string"
                 },
                 "deletedAt": {
-                    "$ref": "#/definitions/gorm.DeletedAt"
+                    "type": "string"
                 },
                 "id": {
                     "type": "string"
@@ -5268,7 +5253,7 @@
                     "type": "string"
                 },
                 "deletedAt": {
-                    "$ref": "#/definitions/gorm.DeletedAt"
+                    "type": "string"
                 },
                 "deploymentType": {
                     "type": "string"
@@ -5321,7 +5306,7 @@
                     "type": "string"
                 },
                 "deletedAt": {
-                    "$ref": "#/definitions/gorm.DeletedAt"
+                    "type": "string"
                 },
                 "id": {
                     "type": "string"
@@ -5347,7 +5332,7 @@
                     "type": "string"
                 },
                 "deletedAt": {
-                    "$ref": "#/definitions/gorm.DeletedAt"
+                    "type": "string"
                 },
                 "id": {
                     "type": "string"
@@ -5376,7 +5361,7 @@
                     "type": "string"
                 },
                 "deletedAt": {
-                    "$ref": "#/definitions/gorm.DeletedAt"
+                    "type": "string"
                 },
                 "id": {
                     "type": "string"
@@ -5402,7 +5387,7 @@
                     "type": "string"
                 },
                 "deletedAt": {
-                    "$ref": "#/definitions/gorm.DeletedAt"
+                    "type": "string"
                 },
                 "id": {
                     "type": "string"
@@ -5431,7 +5416,7 @@
                     "type": "string"
                 },
                 "deletedAt": {
-                    "$ref": "#/definitions/gorm.DeletedAt"
+                    "type": "string"
                 },
                 "id": {
                     "type": "string"
@@ -6843,7 +6828,7 @@
                     "type": "string"
                 },
                 "deletedAt": {
-                    "$ref": "#/definitions/gorm.DeletedAt"
+                    "type": "string"
                 },
                 "deliveryManager": {
                     "$ref": "#/definitions/view.ProjectHead"
@@ -6938,7 +6923,7 @@
                     "type": "string"
                 },
                 "deletedAt": {
-                    "$ref": "#/definitions/gorm.DeletedAt"
+                    "type": "string"
                 },
                 "discordID": {
                     "type": "string"
@@ -7805,7 +7790,7 @@
                     "type": "string"
                 },
                 "deletedAt": {
-                    "$ref": "#/definitions/gorm.DeletedAt"
+                    "type": "string"
                 },
                 "deliveryManager": {
                     "$ref": "#/definitions/view.ProjectHead"
@@ -8365,7 +8350,7 @@
                     "type": "string"
                 },
                 "deletedAt": {
-                    "$ref": "#/definitions/gorm.DeletedAt"
+                    "type": "string"
                 },
                 "discordID": {
                     "type": "string"
@@ -8437,7 +8422,7 @@
                     "type": "string"
                 },
                 "deletedAt": {
-                    "$ref": "#/definitions/gorm.DeletedAt"
+                    "type": "string"
                 },
                 "gender": {
                     "type": "string"
@@ -8480,7 +8465,7 @@
                     "type": "string"
                 },
                 "deletedAt": {
-                    "$ref": "#/definitions/gorm.DeletedAt"
+                    "type": "string"
                 },
                 "discordID": {
                     "type": "string"
@@ -8612,7 +8597,7 @@
                     "type": "string"
                 },
                 "deletedAt": {
-                    "$ref": "#/definitions/gorm.DeletedAt"
+                    "type": "string"
                 },
                 "id": {
                     "type": "string"
@@ -8652,7 +8637,7 @@
                     "type": "string"
                 },
                 "deletedAt": {
-                    "$ref": "#/definitions/gorm.DeletedAt"
+                    "type": "string"
                 },
                 "endDate": {
                     "type": "string"
