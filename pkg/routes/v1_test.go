package routes

import (
	"fmt"
	"testing"

	"github.com/gin-gonic/gin"
	"github.com/google/go-cmp/cmp"
	"github.com/google/go-cmp/cmp/cmpopts"
	"github.com/stretchr/testify/require"

	"github.com/dwarvesf/fortress-api/pkg/config"
	"github.com/dwarvesf/fortress-api/pkg/handler"
	"github.com/dwarvesf/fortress-api/pkg/logger"
)

// Test_loadV1Routes simply test we load route and handler correctly
func Test_loadV1Routes(t *testing.T) {
	expectedRoutes := map[string]map[string]gin.RouteInfo{
		"/api/v1/employees": {
			"POST": {
				Method:  "POST",
				Handler: "github.com/dwarvesf/fortress-api/pkg/handler/employee.IHandler.Create-fm",
			},
		},
		"/api/v1/employees/search": {
			"POST": {
				Method:  "POST",
				Handler: "github.com/dwarvesf/fortress-api/pkg/handler/employee.IHandler.List-fm",
			},
		},
		"/api/v1/employees/:id": {
			"GET": {
				Method:  "GET",
				Handler: "github.com/dwarvesf/fortress-api/pkg/handler/employee.IHandler.One-fm",
			},
		},
		"/api/v1/employees/:id/upload-avatar": {
			"POST": {
				Method:  "POST",
				Handler: "github.com/dwarvesf/fortress-api/pkg/handler/employee.IHandler.UploadAvatar-fm",
			},
		},
		"/api/v1/employees/:id/general-info": {
			"PUT": {
				Method:  "PUT",
				Handler: "github.com/dwarvesf/fortress-api/pkg/handler/employee.IHandler.UpdateGeneralInfo-fm",
			},
		},
		"/api/v1/employees/:id/personal-info": {
			"PUT": {
				Method:  "PUT",
				Handler: "github.com/dwarvesf/fortress-api/pkg/handler/employee.IHandler.UpdatePersonalInfo-fm",
			},
		},
		"/api/v1/employees/:id/skills": {
			"PUT": {
				Method:  "PUT",
				Handler: "github.com/dwarvesf/fortress-api/pkg/handler/employee.IHandler.UpdateSkills-fm",
			},
		},
		"/api/v1/employees/:id/upload-content": {
			"POST": {
				Method:  "POST",
				Handler: "github.com/dwarvesf/fortress-api/pkg/handler/employee.IHandler.UploadContent-fm",
			},
		},
		"/api/v1/employees/:id/mentees": {
			"POST": {
				Method:  "POST",
				Handler: "github.com/dwarvesf/fortress-api/pkg/handler/employee.IHandler.AddMentee-fm",
			},
		},
		"/api/v1/employees/:id/mentees/:menteeID": {
			"DELETE": {
				Method:  "DELETE",
				Handler: "github.com/dwarvesf/fortress-api/pkg/handler/employee.IHandler.DeleteMentee-fm",
			},
		},
		"/api/v1/metadata/working-status": {
			"GET": {
				Method:  "GET",
				Handler: "github.com/dwarvesf/fortress-api/pkg/handler/metadata.IHandler.WorkingStatuses-fm",
			},
		},
		"/api/v1/metadata/seniorities": {
			"GET": {
				Method:  "GET",
				Handler: "github.com/dwarvesf/fortress-api/pkg/handler/metadata.IHandler.Seniorities-fm",
			},
		},
		"/api/v1/metadata/chapters": {
			"GET": {
				Method:  "GET",
				Handler: "github.com/dwarvesf/fortress-api/pkg/handler/metadata.IHandler.Chapters-fm",
			},
		},
		"/api/v1/metadata/account-roles": {
			"GET": {
				Method:  "GET",
				Handler: "github.com/dwarvesf/fortress-api/pkg/handler/metadata.IHandler.AccountRoles-fm",
			},
		},
		"/api/v1/metadata/positions": {
			"GET": {
				Method:  "GET",
				Handler: "github.com/dwarvesf/fortress-api/pkg/handler/metadata.IHandler.Positions-fm",
			},
			"POST": {
				Method:  "POST",
				Handler: "github.com/dwarvesf/fortress-api/pkg/handler/metadata.IHandler.CreatePosition-fm",
			},
		},
		"/api/v1/metadata/positions/:id": {
			"PUT": {
				Method:  "PUT",
				Handler: "github.com/dwarvesf/fortress-api/pkg/handler/metadata.IHandler.UpdatePosition-fm",
			},
			"DELETE": {
				Method:  "DELETE",
				Handler: "github.com/dwarvesf/fortress-api/pkg/handler/metadata.IHandler.DeletePosition-fm",
			},
		},
		"/api/v1/auth": {
			"POST": {
				Method:  "POST",
				Handler: "github.com/dwarvesf/fortress-api/pkg/handler/auth.IHandler.Auth-fm",
			},
		},
		"/api/v1/auth/me": {
			"GET": {
				Method:  "GET",
				Handler: "github.com/dwarvesf/fortress-api/pkg/handler/auth.IHandler.Me-fm",
			},
		},
		"/api/v1/metadata/countries": {
			"GET": {
				Method:  "GET",
				Handler: "github.com/dwarvesf/fortress-api/pkg/handler/metadata.IHandler.GetCountries-fm",
			},
		},
		"/api/v1/metadata/project-statuses": {
			"GET": {
				Method:  "GET",
				Handler: "github.com/dwarvesf/fortress-api/pkg/handler/metadata.IHandler.ProjectStatuses-fm",
			},
		},
		"/api/v1/metadata/stacks": {
			"GET": {
				Method:  "GET",
				Handler: "github.com/dwarvesf/fortress-api/pkg/handler/metadata.IHandler.Stacks-fm",
			},
			"POST": {
				Method:  "POST",
				Handler: "github.com/dwarvesf/fortress-api/pkg/handler/metadata.IHandler.CreateStack-fm",
			},
		},
		"/api/v1/metadata/stacks/:id": {
			"PUT": {
				Method:  "PUT",
				Handler: "github.com/dwarvesf/fortress-api/pkg/handler/metadata.IHandler.UpdateStack-fm",
			},
			"DELETE": {
				Method:  "DELETE",
				Handler: "github.com/dwarvesf/fortress-api/pkg/handler/metadata.IHandler.DeleteStack-fm",
			},
		},
		"/api/v1/metadata/countries/:country_id/cities": {
			"GET": {
				Method:  "GET",
				Handler: "github.com/dwarvesf/fortress-api/pkg/handler/metadata.IHandler.GetCities-fm",
			},
		},
		"/api/v1/employees/:id/employee-status": {
			"PUT": {
				Method:  "PUT",
				Handler: "github.com/dwarvesf/fortress-api/pkg/handler/employee.IHandler.UpdateEmployeeStatus-fm",
			},
			"POST": {
				Method:  "POST",
				Handler: "github.com/dwarvesf/fortress-api/pkg/handler/employee.IHandler.Create-fm",
			},
		},
		"/api/v1/profile": {
			"GET": {
				Method:  "GET",
				Handler: "github.com/dwarvesf/fortress-api/pkg/handler/profile.IHandler.GetProfile-fm",
			},
			"PUT": {
				Method:  "PUT",
				Handler: "github.com/dwarvesf/fortress-api/pkg/handler/profile.IHandler.UpdateInfo-fm",
			},
		},
		"/api/v1/projects": {
			"GET": {
				Method:  "GET",
				Handler: "github.com/dwarvesf/fortress-api/pkg/handler/project.IHandler.List-fm",
			},
			"POST": {
				Method:  "POST",
				Handler: "github.com/dwarvesf/fortress-api/pkg/handler/project.IHandler.Create-fm",
			},
		},
		"/api/v1/projects/:id": {
			"GET": {
				Method:  "GET",
				Handler: "github.com/dwarvesf/fortress-api/pkg/handler/project.IHandler.Details-fm",
			},
		},
		"/api/v1/projects/:id/upload-avatar": {
			"POST": {
				Method:  "POST",
				Handler: "github.com/dwarvesf/fortress-api/pkg/handler/project.IHandler.UploadAvatar-fm",
			},
		},
		"/api/v1/projects/:id/sending-survey-state": {
			"PUT": {
				Method:  "PUT",
				Handler: "github.com/dwarvesf/fortress-api/pkg/handler/project.IHandler.UpdateSendingSurveyState-fm",
			},
		},
		"/api/v1/projects/:id/status": {
			"PUT": {
				Method:  "PUT",
				Handler: "github.com/dwarvesf/fortress-api/pkg/handler/project.IHandler.UpdateProjectStatus-fm",
			},
		},
		"/api/v1/projects/:id/members": {
			"POST": {
				Method:  "POST",
				Handler: "github.com/dwarvesf/fortress-api/pkg/handler/project.IHandler.AssignMember-fm",
			},
			"GET": {
				Method:  "GET",
				Handler: "github.com/dwarvesf/fortress-api/pkg/handler/project.IHandler.GetMembers-fm",
			},
			"PUT": {
				Method:  "PUT",
				Handler: "github.com/dwarvesf/fortress-api/pkg/handler/project.IHandler.UpdateMember-fm",
			},
		},
		"/api/v1/projects/:id/members/:memberID": {
			"PUT": {
				Method:  "PUT",
				Handler: "github.com/dwarvesf/fortress-api/pkg/handler/project.IHandler.UnassignMember-fm",
			},
			"DELETE": {
				Method:  "DELETE",
				Handler: "github.com/dwarvesf/fortress-api/pkg/handler/project.IHandler.DeleteMember-fm",
			},
		},
		"/api/v1/projects/:id/slots/:slotID": {
			"DELETE": {
				Method:  "DELETE",
				Handler: "github.com/dwarvesf/fortress-api/pkg/handler/project.IHandler.DeleteSlot-fm",
			},
		},
		"/api/v1/projects/:id/general-info": {
			"PUT": {
				Method:  "PUT",
				Handler: "github.com/dwarvesf/fortress-api/pkg/handler/project.IHandler.UpdateGeneralInfo-fm",
			},
		},
		"/api/v1/projects/:id/contact-info": {
			"PUT": {
				Method:  "PUT",
				Handler: "github.com/dwarvesf/fortress-api/pkg/handler/project.IHandler.UpdateContactInfo-fm",
			},
		},
		"/api/v1/profile/upload-avatar": {
			"POST": {
				Method:  "POST",
				Handler: "github.com/dwarvesf/fortress-api/pkg/handler/profile.IHandler.UploadAvatar-fm",
			},
		},
		"/api/v1/projects/:id/work-units": {
			"GET": {
				Method:  "GET",
				Handler: "github.com/dwarvesf/fortress-api/pkg/handler/project.IHandler.GetWorkUnits-fm",
			},
			"POST": {
				Method:  "POST",
				Handler: "github.com/dwarvesf/fortress-api/pkg/handler/project.IHandler.CreateWorkUnit-fm",
			},
		},
		"/api/v1/projects/:id/work-units/:workUnitID": {
			"PUT": {
				Method:  "PUT",
				Handler: "github.com/dwarvesf/fortress-api/pkg/handler/project.IHandler.UpdateWorkUnit-fm",
			},
		},
		"/api/v1/projects/:id/work-units/:workUnitID/archive": {
			"PUT": {
				Method:  "PUT",
				Handler: "github.com/dwarvesf/fortress-api/pkg/handler/project.IHandler.ArchiveWorkUnit-fm",
			},
		},
		"/api/v1/projects/:id/work-units/:workUnitID/unarchive": {
			"PUT": {
				Method:  "PUT",
				Handler: "github.com/dwarvesf/fortress-api/pkg/handler/project.IHandler.UnarchiveWorkUnit-fm",
			},
		},
		"/api/v1/metadata/questions": {
			"GET": {
				Method:  "GET",
				Handler: "github.com/dwarvesf/fortress-api/pkg/handler/metadata.IHandler.GetQuestions-fm",
			},
		},
		"/api/v1/feedbacks": {
			"GET": {
				Method:  "GET",
				Handler: "github.com/dwarvesf/fortress-api/pkg/handler/feedback.IHandler.List-fm",
			},
		},
		"/api/v1/feedbacks/:id/topics/:topicID": {
			"GET": {
				Method:  "GET",
				Handler: "github.com/dwarvesf/fortress-api/pkg/handler/feedback.IHandler.Detail-fm",
			},
		},
		"/api/v1/feedbacks/:id/topics/:topicID/submit": {
			"POST": {
				Method:  "POST",
				Handler: "github.com/dwarvesf/fortress-api/pkg/handler/feedback.IHandler.Submit-fm",
			},
		},
		"/api/v1/surveys": {
			"POST": {
				Method:  "POST",
				Handler: "github.com/dwarvesf/fortress-api/pkg/handler/survey.IHandler.CreateSurvey-fm",
			},
			"GET": {
				Method:  "GET",
				Handler: "github.com/dwarvesf/fortress-api/pkg/handler/survey.IHandler.ListSurvey-fm",
			},
		},
		"/api/v1/surveys/:id/send": {
			"POST": {
				Method:  "POST",
				Handler: "github.com/dwarvesf/fortress-api/pkg/handler/survey.IHandler.SendSurvey-fm",
			},
		},
		"/api/v1/surveys/:id": {
			"GET": {
				Method:  "GET",
				Handler: "github.com/dwarvesf/fortress-api/pkg/handler/survey.IHandler.GetSurveyDetail-fm",
			},
			"DELETE": {
				Method:  "DELETE",
				Handler: "github.com/dwarvesf/fortress-api/pkg/handler/survey.IHandler.DeleteSurvey-fm",
			},
		},
		"/api/v1/surveys/:id/topics/:topicID/reviews/:reviewID": {
			"GET": {
				Method:  "GET",
				Handler: "github.com/dwarvesf/fortress-api/pkg/handler/survey.IHandler.GetSurveyReviewDetail-fm",
			},
		},
		"/api/v1/surveys/:id/topics/:topicID/employees": {
			"PUT": {
				Method:  "PUT",
				Handler: "github.com/dwarvesf/fortress-api/pkg/handler/survey.IHandler.UpdateTopicReviewers-fm",
			},
			"DELETE": {
				Method:  "DELETE",
				Handler: "github.com/dwarvesf/fortress-api/pkg/handler/survey.IHandler.DeleteTopicReviewers-fm",
			},
		},
		"/api/v1/surveys/:id/done": {
			"PUT": {
				Method:  "PUT",
				Handler: "github.com/dwarvesf/fortress-api/pkg/handler/survey.IHandler.MarkDone-fm",
			},
		},
		"/api/v1/surveys/:id/topics/:topicID": {
			"DELETE": {
				Method:  "DELETE",
				Handler: "github.com/dwarvesf/fortress-api/pkg/handler/survey.IHandler.DeleteSurveyTopic-fm",
			},
			"GET": {
				Method:  "GET",
				Handler: "github.com/dwarvesf/fortress-api/pkg/handler/survey.IHandler.GetSurveyTopicDetail-fm",
			},
		},
		"/api/v1/employees/:id/roles": {
			"PUT": {
				Method:  "PUT",
				Handler: "github.com/dwarvesf/fortress-api/pkg/handler/employee.IHandler.UpdateRole-fm",
			},
		},
		"/api/v1/valuation/:year": {
			"GET": {
				Method:  "GET",
				Handler: "github.com/dwarvesf/fortress-api/pkg/handler/valuation.IHandler.One-fm",
			},
		},
		"/api/v1/dashboards/projects/sizes": {
			"GET": {
				Method:  "GET",
				Handler: "github.com/dwarvesf/fortress-api/pkg/handler/dashboard.IHandler.ProjectSizes-fm",
			},
		},
		"/api/v1/dashboards/projects/work-surveys": {
			"GET": {
				Method:  "GET",
				Handler: "github.com/dwarvesf/fortress-api/pkg/handler/dashboard.IHandler.WorkSurveys-fm",
			},
		},
		"/api/v1/dashboards/projects/action-items": {
			"GET": {
				Method:  "GET",
				Handler: "github.com/dwarvesf/fortress-api/pkg/handler/dashboard.IHandler.GetActionItemReports-fm",
			},
		},
		"/api/v1/dashboards/projects/engineering-healths": {
			"GET": {
				Method:  "GET",
				Handler: "github.com/dwarvesf/fortress-api/pkg/handler/dashboard.IHandler.EngineeringHealth-fm",
			},
		},
		"/api/v1/dashboards/projects/audits": {
			"GET": {
				Method:  "GET",
				Handler: "github.com/dwarvesf/fortress-api/pkg/handler/dashboard.IHandler.Audits-fm",
			},
		},
		"/api/v1/earn": {
			"GET": {
				Method:  "GET",
				Handler: "github.com/dwarvesf/fortress-api/pkg/handler/earn.IHandler.List-fm",
			},
		},
		"/api/v1/tech-radar": {
			"GET": {
				Method:  "GET",
				Handler: "github.com/dwarvesf/fortress-api/pkg/handler/techradar.IHandler.List-fm",
			},
		},
		"/api/v1/audiences": {
			"GET": {
				Method:  "GET",
				Handler: "github.com/dwarvesf/fortress-api/pkg/handler/audience.IHandler.List-fm",
			},
		},
<<<<<<< HEAD
		"/api/v1/dashboards/projects/action-item-squash": {
			"GET": {
				Method:  "GET",
				Handler: "github.com/dwarvesf/fortress-api/pkg/handler/dashboard.IHandler.GetActionItemSquashReports-fm",
=======
		"/api/v1/events": {
			"GET": {
				Method:  "GET",
				Handler: "github.com/dwarvesf/fortress-api/pkg/handler/event.IHandler.List-fm",
			},
		},
		"/api/v1/hiring-positions": {
			"GET": {
				Method:  "GET",
				Handler: "github.com/dwarvesf/fortress-api/pkg/handler/hiring.IHandler.List-fm",
>>>>>>> 4ed59a8d
			},
		},
	}

	l := logger.NewLogrusLogger()
	cfg := config.LoadConfig(config.DefaultConfigLoaders())

	h := handler.New(nil, nil, nil, l, cfg)

	router := gin.New()
	loadV1Routes(router, h, nil, nil, nil)

	routeInfo := router.Routes()

	for _, r := range routeInfo {
		require.NotNil(t, r.HandlerFunc)
		expected, ok := expectedRoutes[r.Path][r.Method]
		require.True(t, ok, fmt.Sprintf("unexpected path: %s", r.Path))
		ignoreFields := cmpopts.IgnoreFields(gin.RouteInfo{}, "HandlerFunc", "Path")
		if !cmp.Equal(expected, r, ignoreFields) {
			t.Errorf("route mismatched. \n route path: %v \n diff: %+v", r.Path,
				cmp.Diff(expected, r, ignoreFields))
			t.FailNow()
		}
	}
}<|MERGE_RESOLUTION|>--- conflicted
+++ resolved
@@ -443,12 +443,12 @@
 				Handler: "github.com/dwarvesf/fortress-api/pkg/handler/audience.IHandler.List-fm",
 			},
 		},
-<<<<<<< HEAD
 		"/api/v1/dashboards/projects/action-item-squash": {
 			"GET": {
 				Method:  "GET",
 				Handler: "github.com/dwarvesf/fortress-api/pkg/handler/dashboard.IHandler.GetActionItemSquashReports-fm",
-=======
+      },
+		},
 		"/api/v1/events": {
 			"GET": {
 				Method:  "GET",
@@ -459,7 +459,6 @@
 			"GET": {
 				Method:  "GET",
 				Handler: "github.com/dwarvesf/fortress-api/pkg/handler/hiring.IHandler.List-fm",
->>>>>>> 4ed59a8d
 			},
 		},
 	}
