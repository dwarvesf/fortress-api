--- conflicted
+++ resolved
@@ -65,16 +65,6 @@
 }
 
 type Notion struct {
-<<<<<<< HEAD
-	Secret             string
-	EarnDBID           string
-	TechRadarDBID      string
-	AudienceDBID       string
-	EventDBID          string
-	HiringDBID         string
-	StaffingDemandDBID string
-	ProjectDBID        string
-=======
 	Secret              string
 	EarnDBID            string
 	TechRadarDBID       string
@@ -85,7 +75,6 @@
 	ProjectDBID         string
 	AuditCycleBDID      string
 	AuditActionItemBDID string
->>>>>>> e4abc218
 }
 
 type ENV interface {
@@ -136,16 +125,6 @@
 		},
 
 		Notion: Notion{
-<<<<<<< HEAD
-			Secret:             v.GetString("NOTION_SECRET"),
-			EarnDBID:           v.GetString("NOTION_EARN_DB_ID"),
-			TechRadarDBID:      v.GetString("NOTION_TECH_RADAR_DB_ID"),
-			AudienceDBID:       v.GetString("NOTION_AUDIENCE_DB_ID"),
-			EventDBID:          v.GetString("NOTION_EVENT_DB_ID"),
-			HiringDBID:         v.GetString("NOTION_HIRING_DB_ID"),
-			StaffingDemandDBID: v.GetString("NOTION_STAFFING_DEMAND_DB_ID"),
-			ProjectDBID:        v.GetString("NOTION_PROJECT_DB_ID"),
-=======
 			Secret:              v.GetString("NOTION_SECRET"),
 			EarnDBID:            v.GetString("NOTION_EARN_DB_ID"),
 			TechRadarDBID:       v.GetString("NOTION_TECH_RADAR_DB_ID"),
@@ -156,7 +135,6 @@
 			ProjectDBID:         v.GetString("NOTION_PROJECT_DB_ID"),
 			AuditCycleBDID:      v.GetString("NOTION_AUDIT_CYCLE_DB_ID"),
 			AuditActionItemBDID: v.GetString("NOTION_AUDIT_ACTION_ITEM_DB_ID"),
->>>>>>> e4abc218
 		},
 	}
 }
